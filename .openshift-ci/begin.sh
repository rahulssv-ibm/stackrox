--- conflicted
+++ resolved
@@ -20,15 +20,9 @@
     exit 0 # not fatal but worth highlighting
 fi
 
-<<<<<<< HEAD
 info "Testing OCP 4.16 with JOB_NAME:${JOB_NAME}"
 
-# TODO:: Remove ocp-stable if it's deleted from the OSCI, e.g.,
-# https://github.com/openshift/release/blob/a14f76e0918b047d2406e9eb6baac82b55ced05a/ci-operator/config/stackrox/stackrox/stackrox-stackrox-master__ocp-stable-scanner-v4.yaml
-if [[ "${JOB_NAME:-}" =~ -ocp-(4|stable)- ]]; then
-=======
 if [[ "${JOB_NAME:-}" =~ -ocp- ]]; then
->>>>>>> b5cb591d
     info "Setting worker node type and count for OCP 4 jobs"
     set_ci_shared_export WORKER_NODE_COUNT 2
     set_ci_shared_export WORKER_NODE_TYPE e2-standard-8
