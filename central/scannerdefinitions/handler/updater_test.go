--- conflicted
+++ resolved
@@ -1,14 +1,9 @@
 package handler
 
 import (
-<<<<<<< HEAD
-	"archive/tar"
 	"archive/zip"
 	"compress/gzip"
 	"io"
-=======
-	"archive/zip"
->>>>>>> 93dcaf20
 	"net/http"
 	"os"
 	"path/filepath"
@@ -25,11 +20,6 @@
 	defURL = "https://definitions.stackrox.io/e799c68a-671f-44db-9682-f24248cd0ffe/diff.zip"
 
 	mappingURL = "https://storage.googleapis.com/scanner-v4-test/redhat-repository-mappings/mapping.zip"
-<<<<<<< HEAD
-
-	cvssURL = "https://storage.googleapis.com/scanner-v4-test/nvd-bundle/nvd-data.tar.gz"
-=======
->>>>>>> 93dcaf20
 )
 
 var (
@@ -76,11 +66,7 @@
 
 func TestMappingUpdate(t *testing.T) {
 	filePath := filepath.Join(t.TempDir(), "test.zip")
-<<<<<<< HEAD
-	u := newV4Updater(file.New(filePath), &http.Client{Timeout: 30 * time.Second}, mappingURL, 1*time.Hour)
-=======
 	u := newUpdater(file.New(filePath), &http.Client{Timeout: 30 * time.Second}, mappingURL, 1*time.Hour)
->>>>>>> 93dcaf20
 
 	// Should fetch first time.
 	require.NoError(t, u.doUpdate())
@@ -93,7 +79,6 @@
 	assert.Equal(t, n, 2)
 }
 
-<<<<<<< HEAD
 func TestCvssUpdate(t *testing.T) {
 	filePath := filepath.Join(t.TempDir(), "test.tar.gz")
 	u := newV4Updater(file.New(filePath), &http.Client{Timeout: 30 * time.Second}, cvssURL, 1*time.Hour)
@@ -107,33 +92,6 @@
 		t.Fatalf("Failed to count files in zip: %v", err)
 	}
 	assert.Greater(t, n, 21, "Number of files should be greater than 21")
-}
-
-// countFilesInZip counts the number of files inside a zip archive.
-func countFilesInZip(zipFilePath string) (int, error) { /**/
-=======
-// countFilesInZip counts the number of files inside a zip archive.
-func countFilesInZip(zipFilePath string) (int, error) {
->>>>>>> 93dcaf20
-	r, err := zip.OpenReader(zipFilePath)
-	if err != nil {
-		return 0, err
-	}
-	defer func() {
-		if err := r.Close(); err != nil {
-			log.Errorf("Error closing zip reader: %v", err)
-		}
-	}()
-
-	count := 0
-	for _, f := range r.File {
-		if !f.FileInfo().IsDir() {
-			count++
-		}
-	}
-
-	return count, nil
-<<<<<<< HEAD
 }
 
 func countFilesInTarGz(tarGzFilePath string) (int, error) {
@@ -166,6 +124,26 @@
 	}
 
 	return count, nil
-=======
->>>>>>> 93dcaf20
+}
+
+// countFilesInZip counts the number of files inside a zip archive.
+func countFilesInZip(zipFilePath string) (int, error) {
+	r, err := zip.OpenReader(zipFilePath)
+	if err != nil {
+		return 0, err
+	}
+	defer func() {
+		if err := r.Close(); err != nil {
+			log.Errorf("Error closing zip reader: %v", err)
+		}
+	}()
+
+	count := 0
+	for _, f := range r.File {
+		if !f.FileInfo().IsDir() {
+			count++
+		}
+	}
+
+	return count, nil
 }