--- conflicted
+++ resolved
@@ -81,11 +81,7 @@
 	return req
 }
 
-<<<<<<< HEAD
-func (s *handlerTestSuite) getRequestWithFileType(t *testing.T, file string) *http.Request {
-=======
 func (s *handlerTestSuite) getRequestWithJSONFile(t *testing.T, file string) *http.Request {
->>>>>>> 93dcaf20
 	centralURL := fmt.Sprintf("https://central.stackrox.svc/scannerdefinitions?type=%s", file)
 	req, err := http.NewRequestWithContext(s.ctx, http.MethodGet, centralURL, nil)
 	require.NoError(t, err)
@@ -182,56 +178,30 @@
 	assert.Empty(t, w.Data.String())
 }
 
-<<<<<<< HEAD
-func (s *handlerTestSuite) TestServeHTTP_Online_V4_Definitions_Get() {
-=======
 func (s *handlerTestSuite) TestServeHTTP_Online_Mappings_Get() {
->>>>>>> 93dcaf20
 	t := s.T()
 	h := New(s.datastore, handlerOpts{})
 
 	w := mock.NewResponseWriter()
 
 	// Nothing should be found
-<<<<<<< HEAD
-	req := s.getRequestWithFileType(t, "randomName")
-=======
 	req := s.getRequestWithJSONFile(t, "randomName")
->>>>>>> 93dcaf20
 	h.ServeHTTP(w, req)
 	assert.Equal(t, http.StatusNotFound, w.Code)
 
 	// Should get mapping json file from online update.
-<<<<<<< HEAD
-	req = s.getRequestWithFileType(t, "name2cpe")
-=======
 	req = s.getRequestWithJSONFile(t, "name2cpe")
->>>>>>> 93dcaf20
 	w.Data.Reset()
 	h.ServeHTTP(w, req)
 	assert.Equal(t, http.StatusOK, w.Code)
 	assert.Equal(t, "application/json", w.Header().Get("Content-Type"))
 
 	// Should get mapping json file from online update.
-<<<<<<< HEAD
-	req = s.getRequestWithFileType(t, "repo2cpe")
-=======
 	req = s.getRequestWithJSONFile(t, "repo2cpe")
->>>>>>> 93dcaf20
 	w.Data.Reset()
 	h.ServeHTTP(w, req)
 	assert.Equal(t, http.StatusOK, w.Code)
 	assert.Equal(t, "application/json", w.Header().Get("Content-Type"))
-<<<<<<< HEAD
-
-	// Should get CVSS data bundle file from online update.
-	req = s.getRequestWithFileType(t, "cvss")
-	w.Data.Reset()
-	h.ServeHTTP(w, req)
-	assert.Equal(t, http.StatusOK, w.Code)
-	assert.Equal(t, "application/gzip", w.Header().Get("Content-Type"))
-=======
->>>>>>> 93dcaf20
 }
 
 func (s *handlerTestSuite) mustWriteOffline(content string, modTime time.Time) {
