#!/usr/bin/env bash
# Creates a scripts directory and a tgz bundle of binaries and data files
# needed for main-rhel

set -euo pipefail

die() {
    echo >&2 "$@"
    exit 1
}

INPUT_ROOT="${1:-}"
BUILDER_IMAGE="${2:-}"
OUTPUT_DIR="${3:-}"

[[ -n "$INPUT_ROOT" && -n "$BUILDER_IMAGE" && -n "$OUTPUT_DIR" ]] \
    || die "Usage: $0 <input-root-directory> <builder-image> <output-directory>"
[[ -d "$INPUT_ROOT" ]] \
    || die "Input root directory doesn't exist or is not a directory."
[[ -d "$OUTPUT_DIR" ]] \
    || die "Output directory doesn't exist or is not a directory."

OUTPUT_BUNDLE="${OUTPUT_DIR}/bundle.tar.gz"

# Create tmp directory with stackrox directory structure
bundle_root="$(mktemp -d)"
mkdir -p "${bundle_root}"/{assets/downloads/cli,stackrox/bin,ui,usr/local/bin}
chmod -R 755 "${bundle_root}"

# =============================================================================
# Copy scripts to image build context directory

# Add scripts a be included in the Dockerfile here. These scripts are copied to
# the /stackrox directory in the container image.

mkdir -p "${OUTPUT_DIR}/scripts"
cp "${INPUT_ROOT}/central-entrypoint.sh"               "${OUTPUT_DIR}/scripts"
cp "${INPUT_ROOT}/static-bin/entrypoint-wrapper.sh"    "${OUTPUT_DIR}/scripts"
cp "${INPUT_ROOT}/static-bin/import-additional-cas"    "${OUTPUT_DIR}/scripts"
cp "${INPUT_ROOT}/static-bin/db-functions"             "${OUTPUT_DIR}/scripts"
cp "${INPUT_ROOT}/static-bin/move-to-current"          "${OUTPUT_DIR}/scripts"
cp "${INPUT_ROOT}/static-bin/restore-all-dir-contents" "${OUTPUT_DIR}/scripts"
cp "${INPUT_ROOT}/static-bin/save-dir-contents"        "${OUTPUT_DIR}/scripts"
cp "${INPUT_ROOT}/static-bin/start-central.sh"         "${OUTPUT_DIR}/scripts"
cp "${INPUT_ROOT}/static-bin/debug"                    "${OUTPUT_DIR}/scripts"

# =============================================================================
# Copy binaries and data files into bundle

# Add binaries and data files to be included in the Dockerfile here. This
# includes artifacts that would be otherwise downloaded or included via a COPY
# command in the Dockerfile.

cp -p "${INPUT_ROOT}/bin/migrator"          "${bundle_root}/stackrox/bin/"
cp -p "${INPUT_ROOT}/bin/central"           "${bundle_root}/stackrox/"
cp -p "${INPUT_ROOT}/bin/compliance"        "${bundle_root}/stackrox/bin/"
cp -p "${INPUT_ROOT}/bin/roxctl"*           "${bundle_root}/assets/downloads/cli/"
cp -p "${INPUT_ROOT}/bin/kubernetes-sensor" "${bundle_root}/stackrox/bin/"
cp -p "${INPUT_ROOT}/bin/sensor-upgrader"   "${bundle_root}/stackrox/bin/"
cp -p "${INPUT_ROOT}/bin/admission-control" "${bundle_root}/stackrox/bin/"
cp -pr "${INPUT_ROOT}/THIRD_PARTY_NOTICES"  "${bundle_root}/"
cp -pr "${INPUT_ROOT}/ui/build/"*           "${bundle_root}/ui/"

arch="x86_64"
goarch="amd64"
if [[ $TARGET_ARCH == "ppc64le" ]]; then
    arch="ppc64le"
    goarch="ppc64le"
fi
if [[ $(uname -m) == "arm64" ]]; then
  arch="aarch64"
  goarch="arm64"
fi

mkdir -p "${bundle_root}/go/bin"
if [[ "$DEBUG_BUILD" == "yes" ]]; then
  if [[ "$OSTYPE" != "linux-gnu"* ]]; then
    GOBIN= GOOS=linux GOARCH="${goarch}" GOPATH="${bundle_root}/go" go install github.com/go-delve/delve/cmd/dlv@latest
    mv "${bundle_root}/go/bin/linux_${goarch}/dlv" "${bundle_root}/go/bin/dlv"
    rm -r "${bundle_root}/go/bin/linux_${goarch}"
  else
    GOBIN="${bundle_root}/go/bin" go install github.com/go-delve/delve/cmd/dlv@latest
  fi
fi

# Install all the required compression packages for RocksDB to compile
rpm_base_url="http://mirror.centos.org/centos/8-stream/BaseOS/${arch}/os/Packages"
rpm_suffix="el8.${arch}.rpm"

curl --retry 3 -s -f -o "${bundle_root}/snappy.rpm" "${rpm_base_url}/snappy-1.1.8-3.${rpm_suffix}"

# Install Postgres Client so central can initiate backups/restores
# Get postgres RPMs directly
postgres_major="13"
pg_rhel_major="8"
pg_rhel_minor="6"
pg_rhel_version="${pg_rhel_major}.${pg_rhel_minor}"
postgres_url="https://download.postgresql.org/pub/repos/yum/${postgres_major}/redhat/rhel-${pg_rhel_major}-${arch}"
postgres_repo_url="https://download.postgresql.org/pub/repos/yum/reporpms/EL-8-${arch}/pgdg-redhat-repo-latest.noarch.rpm"

<<<<<<< HEAD
build_dir="$(mktemp -d)"
docker build -q -t postgres-minor-image "${build_dir}" -f - <<EOF
=======
# Determine the Postgres minor version
if [[ "${NATIVE_PG_INSTALL}" == "true" ]]; then
    dnf install --disablerepo='*' -y "${postgres_repo_url}"
    postgres_minor="$(dnf list --disablerepo='*' --enablerepo=pgdg${postgres_major} -y "postgresql${postgres_major}-devel.${arch}" | tail -n 1 | awk '{print $2}').${arch}"
    echo "PG minor version: ${postgres_minor}"
else
    build_dir="$(mktemp -d)"
    docker buildx build --load --platform "${PLATFORM}" -q -t postgres-minor-image "${build_dir}" -f - <<EOF
>>>>>>> eba41bb1
FROM registry.access.redhat.com/ubi8/ubi:${pg_rhel_version}
RUN dnf install --disablerepo='*' -y "${postgres_repo_url}"
ENTRYPOINT dnf list --disablerepo='*' --enablerepo=pgdg${postgres_major} -y postgresql${postgres_major}-server.$arch | tail -n 1 | awk '{print \$2}'
EOF

postgres_minor="$(docker run --rm postgres-minor-image).${arch}"
rm -rf "${build_dir}"

curl --retry 3 -sS --fail -o "${bundle_root}/postgres.rpm" \
    "${postgres_url}/postgresql${postgres_major}-${postgres_minor}.rpm"
curl --retry 3 -sS --fail -o "${bundle_root}/postgres-libs.rpm" \
    "${postgres_url}/postgresql${postgres_major}-libs-${postgres_minor}.rpm"

# =============================================================================

# Files should have owner/group equal to root:root
if tar --version | grep -q "gnu" ; then
  tar_chown_args=("--owner=root:0" "--group=root:0")
else
  tar_chown_args=("--disable-copyfile")
fi

# Create output bundle of all files in $bundle_root
tar cz "${tar_chown_args[@]}" --file "$OUTPUT_BUNDLE" --directory "${bundle_root}" .

# Clean up after success
chmod -R u+w "${bundle_root}"
rm -r "${bundle_root}"<|MERGE_RESOLUTION|>--- conflicted
+++ resolved
@@ -98,19 +98,8 @@
 postgres_url="https://download.postgresql.org/pub/repos/yum/${postgres_major}/redhat/rhel-${pg_rhel_major}-${arch}"
 postgres_repo_url="https://download.postgresql.org/pub/repos/yum/reporpms/EL-8-${arch}/pgdg-redhat-repo-latest.noarch.rpm"
 
-<<<<<<< HEAD
 build_dir="$(mktemp -d)"
-docker build -q -t postgres-minor-image "${build_dir}" -f - <<EOF
-=======
-# Determine the Postgres minor version
-if [[ "${NATIVE_PG_INSTALL}" == "true" ]]; then
-    dnf install --disablerepo='*' -y "${postgres_repo_url}"
-    postgres_minor="$(dnf list --disablerepo='*' --enablerepo=pgdg${postgres_major} -y "postgresql${postgres_major}-devel.${arch}" | tail -n 1 | awk '{print $2}').${arch}"
-    echo "PG minor version: ${postgres_minor}"
-else
-    build_dir="$(mktemp -d)"
-    docker buildx build --load --platform "${PLATFORM}" -q -t postgres-minor-image "${build_dir}" -f - <<EOF
->>>>>>> eba41bb1
+docker buildx build --platform "${PLATFORM}" -q -t postgres-minor-image "${build_dir}" -f - <<EOF
 FROM registry.access.redhat.com/ubi8/ubi:${pg_rhel_version}
 RUN dnf install --disablerepo='*' -y "${postgres_repo_url}"
 ENTRYPOINT dnf list --disablerepo='*' --enablerepo=pgdg${postgres_major} -y postgresql${postgres_major}-server.$arch | tail -n 1 | awk '{print \$2}'
