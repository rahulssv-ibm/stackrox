apiVersion: tekton.dev/v1
kind: PipelineRun

metadata:
  annotations:
    build.appstudio.openshift.io/repo: https://github.com/stackrox/stackrox?rev={{revision}}
    build.appstudio.redhat.com/commit_sha: '{{revision}}'
    build.appstudio.redhat.com/target_branch: '{{target_branch}}'
    pipelinesascode.tekton.dev/max-keep-runs: "500"
    pipelinesascode.tekton.dev/on-cel-expression: event == "push" && target_branch == "master"
  creationTimestamp: null
  labels:
    appstudio.openshift.io/application: acs
    appstudio.openshift.io/component: main
    pipelines.appstudio.openshift.io/type: build
  name: main-on-push
  namespace: rh-acs-tenant

spec:

  params:
  - name: dockerfile
    value: image/rhel/konflux.Dockerfile
  - name: git-url
    value: '{{repo_url}}'
  - name: image-expires-after
    value: '13w'
  - name: output-image
    value: quay.io/redhat-user-workloads/rh-acs-tenant/acs/main:{{revision}}
  - name: path-context
    value: .
  - name: revision
    value: '{{revision}}'
  - name: rebuild
    value: 'true'
  # TODO(ROX-20234): Enable hermetic builds
  # - name: hermetic
  #   value: "true"
  # TODO: Enable prefetching - will be done as part of ROX-20160.
  - name: prefetch-input
    value: |
      [
        { "type": "npm", "path": "scripts/konflux/bootstrap-yarn" }
      ]
  - name: build-source-image
    value: 'true'

  workspaces:
  - name: workspace
    volumeClaimTemplate:
      metadata:
        creationTimestamp: null
      spec:
        accessModes:
        - ReadWriteOnce
        resources:
          requests:
            storage: 1Gi
      status: { }
  - name: git-auth
    secret:
      secretName: '{{ git_auth_secret }}'
  - name: subscription-manager-activation-key
    secret:
      secretName: subscription-manager-activation-key

  taskRunSpecs:
  - pipelineTaskName: build-container
    stepSpecs:
    # Provision more CPU to speed up build compared to the defaults.
    # https://github.com/redhat-appstudio/build-definitions/blob/main/task/buildah/0.1/buildah.yaml#L126
    - name: build
      computeResources:
        limits:
          cpu: 4
        requests:
          cpu: 4
  - pipelineTaskName: clamav-scan
    stepSpecs:
    # Provision more CPU to speed up ClamAV scan compared to the defaults.
    # https://github.com/redhat-appstudio/build-definitions/blob/main/task/clamav-scan/0.1/clamav-scan.yaml#L48
    - name: extract-and-scan-image
      computeResources:
        requests:
          cpu: 1

  pipelineSpec:

    finally:
    - name: show-sbom
      params:
      - name: IMAGE_URL
        value: $(tasks.build-container.results.IMAGE_URL)
      taskRef:
        params:
        - name: name
          value: show-sbom
        - name: bundle
          value: quay.io/redhat-appstudio-tekton-catalog/task-show-sbom:0.1@sha256:82737c8d365c620295fa526d21a481d4614f657800175ddc0ccd7846c54207f8
        - name: kind
          value: task
        resolver: bundles
    - name: show-summary
      params:
      - name: pipelinerun-name
        value: $(context.pipelineRun.name)
      - name: git-url
        value: $(tasks.clone-repository.results.url)?rev=$(tasks.clone-repository.results.commit)
      - name: image-url
        value: $(params.output-image)
      - name: build-task-status
        value: $(tasks.build-container.status)
      workspaces:
      - name: workspace
        workspace: workspace
      taskRef:
        params:
        - name: name
          value: summary
        - name: bundle
          value: quay.io/redhat-appstudio-tekton-catalog/task-summary:0.2@sha256:6a54bf5cee74c54ed5e08d4b11476cc29fa119d02a2d715005496737de885d49
        - name: kind
          value: task
        resolver: bundles

    params:
    - description: Source Repository URL
      name: git-url
      type: string
    - default: ""
      description: Revision of the Source Repository
      name: revision
      type: string
    - description: Fully Qualified Output Image
      name: output-image
      type: string
    - default: .
      description: Path to the source code of an application's component from where
        to build image.
      name: path-context
      type: string
    - default: Dockerfile
      description: Path to the Dockerfile inside the context specified by parameter
        path-context
      name: dockerfile
      type: string
    - default: "false"
      description: Force rebuild image
      name: rebuild
      type: string
    - default: "false"
      description: Skip checks against built image
      name: skip-checks
      type: string
    - default: "false"
      description: Execute the build with network isolation
      name: hermetic
      type: string
    - default: ""
      description: Build dependencies to be prefetched by Cachi2
      name: prefetch-input
      type: string
    - default: "false"
      description: Java build
      name: java
      type: string
    - default: ""
      description: Image tag expiration time, time values could be something like
        1h, 2d, 3w for hours, days, and weeks, respectively.
      name: image-expires-after
      type: string
    - default: "false"
      description: Build a source image.
      name: build-source-image
      type: string

    results:
    - description: ""
      name: IMAGE_URL
      value: $(tasks.build-container.results.IMAGE_URL)
    - description: ""
      name: IMAGE_DIGEST
      value: $(tasks.build-container.results.IMAGE_DIGEST)
    - description: ""
      name: CHAINS-GIT_URL
      value: $(tasks.clone-repository.results.url)
    - description: ""
      name: CHAINS-GIT_COMMIT
      value: $(tasks.clone-repository.results.commit)
    - description: ""
      name: JAVA_COMMUNITY_DEPENDENCIES
      value: $(tasks.build-container.results.JAVA_COMMUNITY_DEPENDENCIES)

    workspaces:
    - name: workspace
    - name: git-auth
    - name: subscription-manager-activation-key

    tasks:

    - name: init
      params:
      - name: image-url
        value: $(params.output-image)
      - name: rebuild
        value: $(params.rebuild)
      taskRef:
        params:
        - name: name
          value: init
        - name: bundle
          value: quay.io/redhat-appstudio-tekton-catalog/task-init:0.2@sha256:3d8f01fa59596a998d30dc700fcf7377f09d60008337290eebaeaf604512ce2b
        - name: kind
          value: task
        resolver: bundles

    - name: clone-repository
      params:
      - name: url
        value: $(params.git-url)
      - name: revision
        value: $(params.revision)
      - name: depth
        value: "0"
      - name: fetchTags
        value: "true"
      runAfter:
      - init
      taskRef:
        params:
        - name: name
          value: git-clone
        - name: bundle
          value: quay.io/redhat-appstudio-tekton-catalog/task-git-clone:0.1@sha256:fffe6234a4d60c63b97af86642369e4931a404f6dc8be0d12743f7651a4dc802
        - name: kind
          value: task
        resolver: bundles
      when:
      - input: $(tasks.init.results.build)
        operator: in
        values: [ "true" ]
      workspaces:
      - name: output
        workspace: workspace
      - name: basic-auth
        workspace: git-auth

    - name: fetch-external-content
      runAfter:
      - clone-repository
      workspaces:
      - name: source
        workspace: workspace
      - name: subscription-manager-activation-key
        workspace: subscription-manager-activation-key
      taskSpec:
        steps:
        # TODO(ROX-20651): use content sets instead of subscription manager for access to RHEL RPMs once available.
        - name: smuggle-activation-key
          image: registry.access.redhat.com/ubi8/ubi:latest
          script: exec "$(workspaces.source.path)/source/scripts/konflux/subscription-manager/subscription-manager-bro.sh" smuggle

    - name: prefetch-dependencies
      params:
      - name: input
        value: $(params.prefetch-input)
      runAfter:
      - clone-repository
      taskRef:
        params:
        - name: name
          value: prefetch-dependencies
        - name: bundle
          value: quay.io/redhat-appstudio-tekton-catalog/task-prefetch-dependencies:0.1@sha256:e29adab9f66415b3be2e89e154c03ec685900fdad90051a555d7d027f94f874e
        - name: kind
          value: task
        resolver: bundles
      workspaces:
      - name: source
        workspace: workspace

    - name: build-container
      params:
      - name: IMAGE
        value: $(params.output-image)
      - name: DOCKERFILE
        value: $(params.dockerfile)
      - name: CONTEXT
        value: $(params.path-context)
      - name: HERMETIC
        value: $(params.hermetic)
      - name: PREFETCH_INPUT
        value: $(params.prefetch-input)
      - name: IMAGE_EXPIRES_AFTER
        value: $(params.image-expires-after)
      - name: COMMIT_SHA
        value: $(tasks.clone-repository.results.commit)
      runAfter:
      - fetch-external-content
      - prefetch-dependencies
      taskRef:
        params:
        # buildah with more memory is needed for UI builds to succeed. Otherwise, there's an error like this in logs:
        # [build] @stackrox/platform-app: The build failed because the process exited too early. This probably means the system ran out of memory or someone called `kill -9` on the process.
        - name: name
          value: buildah-6gb
        - name: bundle
<<<<<<< HEAD
          value: quay.io/redhat-appstudio-tekton-catalog/task-buildah:0.1@sha256:e1e6c6308b8c7d5aa2faa02129af7fcc9e8dc4bbfe741c1acab5c9edca28fb77
=======
          value: quay.io/redhat-appstudio-tekton-catalog/task-buildah-6gb:0.1@sha256:22f12f318163afe03c1feacef61fe858adf9be5fbc8dae345eda175deedef1aa
>>>>>>> 7a3b9294
        - name: kind
          value: task
        resolver: bundles
      when:
      - input: $(tasks.init.results.build)
        operator: in
        values: [ "true" ]
      workspaces:
      - name: source
        workspace: workspace

    - name: build-source-image
      params:
      - name: BINARY_IMAGE
        value: $(params.output-image)
      - name: BASE_IMAGES
        value: $(tasks.build-container.results.BASE_IMAGES_DIGESTS)
      runAfter:
      - build-container
      taskRef:
        params:
        - name: name
          value: source-build
        - name: bundle
          value: quay.io/redhat-appstudio-tekton-catalog/task-source-build:0.1@sha256:de78aa846dd6a73242c7f93c981ee2ff4ceb5cf97e6a2aaaf3a87ef2e3599798
        - name: kind
          value: task
        resolver: bundles
      when:
      - input: $(tasks.init.results.build)
        operator: in
        values: [ "true" ]
      - input: $(params.build-source-image)
        operator: in
        values: [ "true" ]
      workspaces:
      - name: workspace
        workspace: workspace

    - name: inspect-image
      params:
      - name: IMAGE_URL
        value: $(tasks.build-container.results.IMAGE_URL)
      - name: IMAGE_DIGEST
        value: $(tasks.build-container.results.IMAGE_DIGEST)
      runAfter:
      - build-container
      taskRef:
        params:
        - name: name
          value: inspect-image
        - name: bundle
          value: quay.io/redhat-appstudio-tekton-catalog/task-inspect-image:0.1@sha256:c9e991c0480f331f1eb49ade78c3510d4ae7cba2ec302dc39568d99dcddb62f8
        - name: kind
          value: task
        resolver: bundles
      when:
      - input: $(params.skip-checks)
        operator: in
        values: [ "false" ]
      workspaces:
      - name: source
        workspace: workspace

    - name: deprecated-base-image-check
      params:
      - name: BASE_IMAGES_DIGESTS
        value: $(tasks.build-container.results.BASE_IMAGES_DIGESTS)
      runAfter:
      - build-container
      taskRef:
        params:
        - name: name
          value: deprecated-image-check
        - name: bundle
          value: quay.io/redhat-appstudio-tekton-catalog/task-deprecated-image-check:0.3@sha256:ba55ff56b8718406278d72fd5e3de88da110dd4391aa7581923b8d219a29f841
        - name: kind
          value: task
        resolver: bundles
      when:
      - input: $(params.skip-checks)
        operator: in
        values: [ "false" ]

    - name: clair-scan
      params:
      - name: image-digest
        value: $(tasks.build-container.results.IMAGE_DIGEST)
      - name: image-url
        value: $(tasks.build-container.results.IMAGE_URL)
      runAfter:
      - build-container
      taskRef:
        params:
        - name: name
          value: clair-scan
        - name: bundle
          value: quay.io/redhat-appstudio-tekton-catalog/task-clair-scan:0.1@sha256:5097b69c7b8ed19bbc09b3b119214305ed382a185aece344806875e6c43203b8
        - name: kind
          value: task
        resolver: bundles
      when:
      - input: $(params.skip-checks)
        operator: in
        values: [ "false" ]

    - name: sast-snyk-check
      runAfter:
      - clone-repository
      taskRef:
        params:
        - name: name
          value: sast-snyk-check
        - name: bundle
          value: quay.io/redhat-appstudio-tekton-catalog/task-sast-snyk-check:0.1@sha256:422177f6fffa55284a30ddc4a26dca1462aee34a479529b9e2b52a5bb39606a4
        - name: kind
          value: task
        resolver: bundles
      when:
      - input: $(params.skip-checks)
        operator: in
        values: [ "false" ]
      workspaces:
      - name: workspace
        workspace: workspace

    - name: clamav-scan
      params:
      - name: image-digest
        value: $(tasks.build-container.results.IMAGE_DIGEST)
      - name: image-url
        value: $(tasks.build-container.results.IMAGE_URL)
      runAfter:
      - build-container
      taskRef:
        params:
        - name: name
          value: clamav-scan
        - name: bundle
          value: quay.io/redhat-appstudio-tekton-catalog/task-clamav-scan:0.1@sha256:628847d30ce0dc05ce9c62ae1161ba54d27de125b59e867d485ca0e0c68e11e4
        - name: kind
          value: task
        resolver: bundles
      when:
      - input: $(params.skip-checks)
        operator: in
        values: [ "false" ]

    - name: sbom-json-check
      params:
      - name: IMAGE_URL
        value: $(tasks.build-container.results.IMAGE_URL)
      - name: IMAGE_DIGEST
        value: $(tasks.build-container.results.IMAGE_DIGEST)
      runAfter:
      - build-container
      taskRef:
        params:
        - name: name
          value: sbom-json-check
        - name: bundle
          value: quay.io/redhat-appstudio-tekton-catalog/task-sbom-json-check:0.1@sha256:e5202b2f610fcf36793e410336bd5b9764999abb29b3cd29007f6c68dd7725af
        - name: kind
          value: task
        resolver: bundles
      when:
      - input: $(params.skip-checks)
        operator: in
        values: [ "false" ]

  taskRunTemplate: { }
status: { }<|MERGE_RESOLUTION|>--- conflicted
+++ resolved
@@ -305,11 +305,7 @@
         - name: name
           value: buildah-6gb
         - name: bundle
-<<<<<<< HEAD
-          value: quay.io/redhat-appstudio-tekton-catalog/task-buildah:0.1@sha256:e1e6c6308b8c7d5aa2faa02129af7fcc9e8dc4bbfe741c1acab5c9edca28fb77
-=======
           value: quay.io/redhat-appstudio-tekton-catalog/task-buildah-6gb:0.1@sha256:22f12f318163afe03c1feacef61fe858adf9be5fbc8dae345eda175deedef1aa
->>>>>>> 7a3b9294
         - name: kind
           value: task
         resolver: bundles
